--- conflicted
+++ resolved
@@ -13,7 +13,8 @@
   threshold: PropTypes.number,
   onEnter: PropTypes.func,
   onLeave: PropTypes.func,
-  fireOnRapidScroll: PropTypes.bool
+  fireOnRapidScroll: PropTypes.bool,
+  scrollableParent: PropTypes.node,
 };
 
 const defaultProps = {
@@ -26,49 +27,14 @@
 /**
  * Calls a function when you scroll to the element.
  */
-<<<<<<< HEAD
 export default class Waypoint extends React.Component {
-  componentDidMount() {
-    this._handleScroll = this._handleScroll.bind(this);
-=======
-const Waypoint = React.createClass({
-  propTypes: {
-    // threshold is percentage of the height of the visible part of the
-    // scrollable ancestor (e.g. 0.1)
-    threshold: PropTypes.number,
-    onEnter: PropTypes.func,
-    onLeave: PropTypes.func,
-    scrollableParent: PropTypes.any,
-  },
-
-  statics: {
-    above: POSITIONS.above,
-    below: POSITIONS.below,
-    getWindow: () => {
-      if (typeof window !== 'undefined') {
-        return window;
-      }
-    }
-  },
-
-  /**
-   * @return {Object}
-   */
-  getDefaultProps() {
-    return {
-      threshold: 0,
-      onEnter() {},
-      onLeave() {},
-    };
-  },
-
   componentDidMount() {
     const window = Waypoint.getWindow();
     if (!window) {
       return;
     }
->>>>>>> 095ca908
-
+
+    this._handleScroll = this._handleScroll.bind(this);
     this.scrollableAncestor = this._findScrollableAncestor();
     this.scrollableAncestor.addEventListener('scroll', this._handleScroll);
     window.addEventListener('resize', this._handleScroll);
@@ -251,4 +217,9 @@
 Waypoint.propTypes = propTypes;
 Waypoint.above = POSITIONS.above;
 Waypoint.below = POSITIONS.below;
+Waypoint.getWindow = () => {
+  if (typeof window !== 'undefined') {
+    return window;
+  }
+};
 Waypoint.defaultProps = defaultProps;